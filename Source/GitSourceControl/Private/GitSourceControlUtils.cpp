--- conflicted
+++ resolved
@@ -600,22 +600,12 @@
 
 bool GetBranchName(const FString& InPathToGitBinary, const FString& InRepositoryRoot, FString& OutBranchName)
 {
-<<<<<<< HEAD
 	const FGitSourceControlModule* GitSourceControl = FGitSourceControlModule::GetThreadSafe();
 	if (!GitSourceControl)
 	{
 		return false;
 	}
 	const FGitSourceControlProvider& Provider = GitSourceControl->GetProvider();
-=======
-    auto * git_module = FModuleManager::Get().LoadModulePtr< FGitSourceControlModule >( "GitSourceControl" );
-	if ( git_module == nullptr )
-	{
-        return false;
-	}
-
-    const FGitSourceControlProvider & Provider = git_module->GetProvider();
->>>>>>> befef5e8
 	if (!Provider.GetBranchName().IsEmpty())
 	{
 		OutBranchName = Provider.GetBranchName();
